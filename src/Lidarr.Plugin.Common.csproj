--- conflicted
+++ resolved
@@ -199,7 +199,6 @@
     <AdditionalFiles Remove="PublicAPI.Shipped.txt" />
     <AdditionalFiles Remove="PublicAPI.Unshipped.txt" />
   </ItemGroup>
-<<<<<<< HEAD
   <!-- Audio metadata dependency: prefer public TagLibSharp, optionally use Lidarr build on CI -->
   <ItemGroup Condition="'$(UseLidarrTaglib)'!='true'">
     <PackageReference Include="TagLibSharp" Version="2.3.0" />
@@ -208,6 +207,3 @@
     <PackageReference Include="TagLibSharp-Lidarr" Version="2.2.0.27" />
   </ItemGroup>
 </Project>
-=======
-</Project>
->>>>>>> 75836444
