--- conflicted
+++ resolved
@@ -74,15 +74,6 @@
             **/TestResults/*.trx
             **/TestResults/*/coverage.cobertura.xml
 
-<<<<<<< HEAD
-=======
-      - name: Annotate PR with test results
-        if: always() && runner.os == 'Linux'
-        uses: EnricoMi/publish-unit-test-result-action@v2
-        with:
-          files: "**/TestResults/*.trx"
-
->>>>>>> 82ca1b86
       - name: Generate coverage summary
         if: always()
         uses: danielpalme/ReportGenerator-GitHub-Action@5.2.4
@@ -98,7 +89,7 @@
     needs: build_and_test
     if: always()
     steps:
-      - name: Download artifacts
+      - name: Download test artifacts
         uses: actions/download-artifact@v4
         with:
           path: ./artifacts
@@ -130,5 +121,4 @@
         uses: actions/upload-artifact@v4
         with:
           name: nupkg
-          path: dist/*.nupkg
-
+          path: dist/*.nupkg