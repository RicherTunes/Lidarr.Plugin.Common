--- conflicted
+++ resolved
@@ -8,11 +8,7 @@
 
 ## What's New
 
-<<<<<<< HEAD
-Latest: v1.1.6 - October 11, 2025
-=======
 Latest: v1.1.7 — October 15, 2025
->>>>>>> 75836444
 
 - Diagnostics: `PluginOperationResultJson` helper for consistent structured output.
 - HTTP cache: 304 revalidation path hardened; short stale grace prevents TTL-edge races.
@@ -79,4 +75,4 @@
 - `tools/` – Snippet verifier, manifest/package automation, docs lint scripts.
 
 ## License
-MIT – see [LICENSE](LICENSE).+MIT – see [LICENSE](LICENSE).
