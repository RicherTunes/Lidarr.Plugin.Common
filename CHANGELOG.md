# Changelog - Lidarr.Plugin.Common

All notable changes to the shared library are documented here. The format follows [Keep a Changelog](https://keepachangelog.com/en/1.0.0/) and the project adheres to [Semantic Versioning](https://semver.org/spec/v2.0.0.html).

## [Unreleased] - 2025-09-28

### Added
- `NuGet.config` maps TagLibSharp packages to the public Lidarr Azure Artifacts feed so CI restores `TagLibSharp-Lidarr` 2.2.0.27.
- `Directory.Build.props` pins `<AssemblyVersion>`/`<FileVersion>` to `10.0.0.35686` (Lidarr 2.14.2.4786 host) so every downstream plugin consumes matching binaries.
- `scripts/verify-assemblies.ps1` copies host assemblies, validates `FileVersion` <-> `AssemblyVersion`, and fails fast when the Lidarr output folder is missing.
- `scripts/prepare-host-stub.ps1` generates a `10.0.0.35686` Lidarr host stub so CI and clean machines can satisfy verification without the full Lidarr repo.
- `scripts/setup-lidarr.ps1` mirrors Brainarr's bootstrap to clone/update Lidarr into `../Lidarr` and optionally build or stub host assemblies for validation.
- Solution now includes `Lidarr.Plugin.Common.Tests` so CI collects coverage and enforces regression suites.
- `.github/workflows/pr-validation.yml` enforces the verification script, `dotnet build -c Release -warnaserror:NU1903`, and `dotnet test -c Release --no-build` on every pull request.
- `docs/UNIFIED_PLUGIN_PIPELINE.md` describes the shared platform repo, version-gated CI, ILRepack guardrails, release orchestration, packaging, and monitoring expectations for plugins.
- `TokenDelegatingHandler` and `ContentDecodingSnifferHandler` provide reusable bearer-token injection and mislabelled gzip recovery across all plugins.

### Changed
- Request deduplication now cancels in-flight tasks when the deduplicator is disposed and uses `TrySet*` guards to avoid race exceptions.
- README Maintainer Checklist now references the Lidarr setup script for host bootstrap.
<<<<<<< HEAD
- CI aggregates test annotations from a dedicated Linux job so both Windows and Linux TRX files are reported without hitting the Windows container limitation.
=======
- CI only runs the test-result annotation step on Linux runners to avoid the Windows container limitation.
>>>>>>> 82ca1b86
- README gains a Maintainer Checklist and Plugin Version Governance section referencing the sync script and unified pipeline playbook.
- NuGet dependencies (System.Text.Json, Microsoft.Extensions.* , Newtonsoft.Json) updated to the latest 6.0.x/13.0.x patches to clear NU1903 advisories during Release builds.
- `HttpClientExtensions.GetJsonAsync<T>` now verifies Content-Type and includes payload previews when responses are not JSON.
- Removed unused Polly packages and disabled `AllowUnsafeBlocks` in the library project to avoid accidental unsafe usage.
- Multi-targeted the library for net6.0 and net8.0 with conditional Microsoft.Extensions dependency versions.
- BaseStreamingIndexer now accepts an optional HttpClient factory for DI scenarios.

### Deprecated
- Marked `IAdaptiveRateLimiter` / `AdaptiveRateLimiter` as obsolete; migrate to `IUniversalAdaptiveRateLimiter` and `UniversalAdaptiveRateLimiter`.

### Reminder
- Maintainers must keep host assemblies in sync with Lidarr 2.14.2.4786 before shipping plugin updates; see `docs/UNIFIED_PLUGIN_PIPELINE.md` for the complete process.

## [1.1.3] - 2025-09-03

### Added
- `BaseStreamingIndexer`: streaming search helpers (`SearchAlbumsStreamAsync`, `SearchTracksStreamAsync`, `FetchPagedAsync<T>`) plus deduplication on title/artist/year.
- `BaseStreamingDownloadClient`: overridable retry hook with `Retry-After` handling and jittered backoff; configurable retry counts per service.

### Notes
- All additions are non-breaking; existing list-based APIs remain fully supported.

## [1.1.2] - 2025-09-03

### Added
- Preview detection improvements: duration threshold (default ~90s), extended URL markers, additional heuristics.
- Validation enhancements: `ValidateFileSignature` for FLAC/OGG/MP4/M4A/WAV and richer overloads of `ValidateDownloadedFile`.
- Hashing/signing utilities: `ComputeSHA256`, `ComputeHmacSha256`, and `IRequestSigner` implementations (`Md5ConcatSigner`, `HmacSha256Signer`).
- File system hardening: NFC normalization, expanded reserved-name guard.
- Settings: `Locale` property on `BaseStreamingSettings` (default `en-US`).

### Changed
- Documentation refreshed to reference the new utilities and configuration options.

### Notes
- Changes are additive and backward compatible; submodule consumers can adopt incrementally.

## [1.1.1] - 2025-09-03

### Added
- Context-specific sanitizers: `Sanitize.UrlComponent`, `Sanitize.PathSegment`, `Sanitize.DisplayText`, `Sanitize.IsSafePath`.
- HTTP resilience: `HttpClientExtensions.ExecuteWithResilienceAsync` with 429/Retry-After awareness, jittered backoff, retry budgets, and per-host concurrency gating.
- OAuth token refresh: `OAuthDelegatingHandler` for bearer injection and single-flight refresh on 401.
- Atomic/resumable downloads: `.partial` staging, atomic moves, resume on 206.
- Model metadata: `StreamingAlbum.ExternalIds`, `StreamingTrack.ExternalIds`, `MusicBrainzId` support.

### Changed
- `BaseStreamingIndexer` now shares a resilient `HttpClient` pipeline to reduce socket exhaustion.
- Legacy `InputSanitizer` methods marked `[Obsolete]` in favor of the context-specific helpers.

### Notes
- No breaking changes; obsolete APIs remain available for compatibility.

## [1.1.0] - 2025-08-30

### Added
- OAuth/PKCE authentication base classes and token lifecycle helpers.
- Core streaming indexer/download client frameworks.
- Performance and memory management helpers (batch manager, monitors).

### Notes
- Prepared the library for packaging with Source Link and symbols.

## [1.0.0] - 2025-08-26

### Added
- Base classes: `BaseStreamingSettings`, `BaseStreamingIndexer<T>`, `BaseStreamingDownloadClient<T>`, `BaseStreamingAuthenticationService<T>`.
- Services: `StreamingResponseCache`, `StreamingApiRequestBuilder`, `QualityMapper`, `PerformanceMonitor`, `StreamingPluginModule`.
- Models: `StreamingArtist`, `StreamingAlbum`, `StreamingTrack`, `StreamingQuality`, `StreamingQualityTier`.
- Utilities: `FileNameSanitizer`, `HttpClientExtensions`, `RetryUtilities`.
- Testing support: `MockFactories`, `TestDataSets`.
- Interfaces: `IStreamingAuthenticationService<T>`, `IStreamingResponseCache`, `IQueryOptimizer`.

### Highlights
- 60–75% code reduction for new streaming plugins, thread-safe operations, built-in security, performance optimizations, comprehensive error handling, and rich documentation/examples.

---

## Version Management

- **1.x.x**: Backward-compatible API evolution.
- **0.x.x**: Development versions where breaking changes are allowed.
- **x.Y.x**: Feature additions (minor).
- **x.x.Z**: Bug fixes and patches (patch).

## Migration Guide

1. Check this changelog for breaking changes.
2. Update plugin project references.
3. Run provided migration scripts (if any).
4. Test thoroughly with the updated shared library.
5. Update plugin version numbers to match compatibility.

## Support

- **Issues**: Report bugs in the main Qobuzarr repository.
- **Feature Requests**: Discuss in GitHub Discussions.
- **Community**: Join the streaming plugin developer community.
- **Documentation**: See `README.md` and the `docs/` folder.<|MERGE_RESOLUTION|>--- conflicted
+++ resolved
@@ -18,11 +18,7 @@
 ### Changed
 - Request deduplication now cancels in-flight tasks when the deduplicator is disposed and uses `TrySet*` guards to avoid race exceptions.
 - README Maintainer Checklist now references the Lidarr setup script for host bootstrap.
-<<<<<<< HEAD
-- CI aggregates test annotations from a dedicated Linux job so both Windows and Linux TRX files are reported without hitting the Windows container limitation.
-=======
 - CI only runs the test-result annotation step on Linux runners to avoid the Windows container limitation.
->>>>>>> 82ca1b86
 - README gains a Maintainer Checklist and Plugin Version Governance section referencing the sync script and unified pipeline playbook.
 - NuGet dependencies (System.Text.Json, Microsoft.Extensions.* , Newtonsoft.Json) updated to the latest 6.0.x/13.0.x patches to clear NU1903 advisories during Release builds.
 - `HttpClientExtensions.GetJsonAsync<T>` now verifies Content-Type and includes payload previews when responses are not JSON.
